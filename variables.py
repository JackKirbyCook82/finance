--- conflicted
+++ resolved
@@ -7,13 +7,8 @@
 """
 
 import pandas as pd
-<<<<<<< HEAD
-from abc import ABC, ABCMeta
-from enum import Enum, EnumMeta
-=======
 from abc import ABC
 from enum import Enum, EnumType
->>>>>>> 689e7296
 from datetime import date as Date
 from functools import total_ordering
 from collections import namedtuple as ntuple
@@ -55,35 +50,6 @@
     def __lt__(self, other): return str(self.ticker) < str(other.ticker) and self.expire < other.expire
 
 
-<<<<<<< HEAD
-class VariableMeta(ABCMeta):
-    def __new__(mcs, name, bases, attrs, *args, **kwargs):
-        if not any([type(base) is VariableMeta for base in bases]):
-            cls = super(VariableMeta, mcs).__new__(mcs, name, bases, attrs, *args, **kwargs)
-            return cls
-        else:
-
-
-
-#    def __call__(cls, value, *args, names=[], **kwargs):
-#        if bool(cls._member_map_):
-#            parameters = dict()
-#        else:
-#            names = ["EMPTY"] + list(names)
-#            parameters = dict(names=names, start=1, type=None)
-#        instance = super(VariableMeta, cls).__new__(value, *args, **parameters, **kwargs)
-#        return instance
-
-
-class Variable(ABC, metaclass=VariableMeta):
-    def __new__(cls, value):
-        assert isinstance(value, (int, str, Variable))
-        value = str(value).upper() if isinstance(value, str) else value
-        return super().__new__(cls, value)
-
-    def __str__(self): return str(self.name).lower()
-    def __int__(self): return int(self.value)
-=======
 class Variable(EnumType):
     def __new__(mcs, name, bases, attrs, *args, members=[], **kwargs):
         assert not any([issubclass(base, Enum) for base in bases])
@@ -102,7 +68,6 @@
         assert bool(cls._member_map_)
         variable = str(variable).upper() if isinstance(variable, str) else variable
         return super(Variable, cls).__call__(variable, *args, **kwargs)
->>>>>>> 689e7296
 
 
 class MultiVariable(ABC):
@@ -126,18 +91,6 @@
     def __init__(self, *args, options=[], stocks=[], **kwargs): self.options, self.stocks = options, stocks
 
 
-<<<<<<< HEAD
-Instruments = Variable("Instruments", members=["STOCK", "OPTION"])
-Options = Variable("Options", members=["PUT", "CALL"])
-Positions = Variable("Positions", members=["LONG", "SHORT"])
-Status = Variable("Status", members=["PROSPECT", "PURCHASED"])
-Spreads = Variable("Spreads", members=["STRANGLE", "COLLAR", "VERTICAL"])
-Valuations = Variable("Valuation", members=["ARBITRAGE"])
-Scenarios = Variable("Scenarios", members=["MINIMUM", "MAXIMUM"])
-Technicals = Variable("Technicals", members=["BARS", "STATISTIC", "STOCHASTIC"])
-Querys = Variable("Querys", members=["SYMBOL", "CONTRACT"])
-Datasets = Variable("Datasets", members=["SECURITY", "STRATEGY", "VALUATION", "HOLDINGS", "EXPOSURE"])
-=======
 Status = Enum("Status", ["PROSPECT", "PURCHASED"])
 Valuations = Enum("Valuation", ["ARBITRAGE"])
 Scenarios = Enum("Scenarios", ["MINIMUM", "MAXIMUM"])
@@ -151,7 +104,6 @@
 print(Instruments.__members__)
 print(Technicals.__members__)
 raise Exception()
->>>>>>> 689e7296
 
 
 StockLong = Security(Instruments.STOCK, Options.EMPTY, Positions.LONG)
